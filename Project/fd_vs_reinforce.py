#Algorithm from https://github.com/pytorch/examples/blob/master/reinforcement_learning/reinforce.py
#REINFORCE is a gradient-based algorithm that uses Monte Carlo sampling to approximate the gradient of the policy.
#REINFORCE explained: https://towardsdatascience.com/policy-gradient-methods-104c783251e0
import argparse
import gym
import numpy as np
from itertools import count, permutations
import random
import copy

import torch
import torch.nn as nn
import torch.nn.functional as F
import torch.optim as optim
from torch.distributions import Categorical
from torch.distributions.uniform import Uniform
from environment import CartPolev0
import matplotlib.pyplot as plt


class Reinforce_Policy(nn.Module):
    def __init__(self):
        super(Reinforce_Policy, self).__init__()
        self.linear1 = nn.Linear(4, 2)

        self.saved_log_probs = []
        self.rewards = []

    def forward(self, x):
        action_scores = self.linear1(x)
        return F.softmax(action_scores, dim=1)

class Finite_Policy(nn.Module):
    def __init__(self):
        super(Finite_Policy, self).__init__()
        self.linear1 = nn.Linear(4, 1)

        self.saved_log_probs = []
        self.rewards = []

    def forward(self, x):
        x = torch.from_numpy(x).float().unsqueeze(0)
        force = self.linear1(x)
        return force

def select_action(policy, state):
    state = torch.from_numpy(state).float().unsqueeze(0)
    probs = policy(state)
    actions_distribution = Categorical(probs)
    action = actions_distribution.sample()
    policy.saved_log_probs.append(actions_distribution.log_prob(action))
    return action.item()

def calculate_policy_loss(policy):
    eps = np.finfo(np.float32).eps.item()
    R = 0
    policy_loss_list = [] 
    future_returns = []
    print(policy.rewards)
    for r in policy.rewards[::-1]: # reverse buffer r
        R = r + args.gamma * R # G_t = r_t + gamma*G_{t+1}
        future_returns.insert(0, R) # insert at the beginning
    future_returns = torch.tensor(future_returns)
    future_returns = (future_returns - future_returns.mean()) / (future_returns.std() + eps) # normalize returns
    if args.method == 'reinforce':
        for log_prob, Gt in zip(policy.saved_log_probs, future_returns): # Use trajectory to estimate the policy loss
            policy_loss_list.append(-log_prob * Gt) # policy loss is the negative log probability of the action times the discounted return
    else:
        for Gt in future_returns:
            policy_loss_list.append(Gt)
    # print(policy_loss_list)
    return torch.cat(policy_loss_list).sum() # sum up gradients

def fd_for_one_parameter(env, policy, dim1, dim2, no_of_pertubations=2, epsilon=0.1, gamma=0.9):
    epsilon = epsilon * gamma
    #sample perturbations uniformly from [-epsilon, epsilon]
    pertubations = Uniform(-epsilon, epsilon).sample((no_of_pertubations,))
    policy_losses = []
    with torch.no_grad():
        for pertubation in pertubations:
            perdubated_policy = Finite_Policy() # create a new policy
            perdubated_policy.linear1.weight.data[dim1][dim2] = policy.linear1.weight.data[dim1][dim2] + pertubation
            sample_episode(env, perdubated_policy)
            policy_loss = calculate_policy_loss(perdubated_policy)
            policy_losses.append(policy_loss)
        policy_loss_gradient = torch.tensor(policy_losses).sum() / torch.tensor([abs(perdubation) for perdubation in pertubations]).sum()
    return policy_loss_gradient

def update_policy_reinforce(env, policy, optimizer):
    policy_loss = calculate_policy_loss(policy)
    optimizer.zero_grad() # clear gradients
    policy_loss.backward() # backpropagate
    optimizer.step() # update policy
    del policy.rewards[:] # clear rewards
    del policy.saved_log_probs[:] # clear log_probs

def update_policy_fd(env, policy, episode, gamma=0.9):
    for dim1 in range(policy.linear1.weight.data.shape[0]):
        for dim2 in range(policy.linear1.weight.data.shape[1]):
            policy_loss_gradient = fd_for_one_parameter(env, policy, dim1, dim2, gamma=gamma**episode)
            policy.linear1.weight.data[dim1][dim2] += - 1e-2 * policy_loss_gradient
    #clear rewards
    del policy.rewards[:]
    del policy.saved_log_probs[:]

def sample_episode(env, policy):
    state, ep_reward = env.reset(), 0
    for t in range(1, 10000): # Don't infinite loop while learning
        if args.method == 'reinforce':
            action = select_action(policy, state)
            force = None
        else:
            force = policy.forward(state)
            if force < 0:
                action = 1
            else:
                action = 0
        state, reward, done, _ = env.step(action, force, args.method)
        if args.render:
            env.render()
        policy.rewards.append(reward)
        ep_reward += reward
        if done:
            break
    return t, ep_reward

def main(seed, env=CartPolev0(), number_of_episodes=10000):
    # env = gym.make(args.env)
    env = env
    env.seed(seed)
    torch.manual_seed(seed)
    random.seed(seed)
    if args.method == 'reinforce':
        policy = Reinforce_Policy()
    elif args.method == 'fd':
        policy = Finite_Policy()
    optimizer = optim.Adam(policy.parameters(), lr=1e-2) #only used for reinforce
    running_reward = 10
    episode_rewards = []
    for i_episode in range(number_of_episodes):
        state, ep_reward = env.reset(), 0
        #sample an episode
        last_episode_final_step, ep_reward = sample_episode(env, policy)
        episode_rewards.append(ep_reward)
        # running reward across episodes
        running_reward = 0.05 * ep_reward + (1 - 0.05) * running_reward
        # update policy
        if args.method == 'reinforce':
            update_policy_reinforce(env, policy, optimizer)
        elif args.method == 'fd':
            update_policy_fd(env, policy, i_episode)
        if i_episode % args.log_interval == 0:
            print('Episode {}\tLast reward: {:.2f}\tAverage reward: {:.2f}'.format(
                  i_episode, ep_reward, running_reward))
        if running_reward > 195.0:
            print("Solved! Running reward is now {} and "
                  "the last episode runs to {} time steps!".format(running_reward, t))
            break
    return episode_rewards
    


if __name__ == '__main__':
    parser = argparse.ArgumentParser(description='PyTorch REINFORCE example')
    parser.add_argument('--method', type=str, default='reinforce',
                        help='gradients calculation method (reinforce or fd)')
    parser.add_argument('--env', default="CartPole-v0", 
                        help='name of the environment to run')
    parser.add_argument('--no_of_episodes', type=int, default=200, metavar='N',
                        help='number of episodes to run expirements for')
    parser.add_argument('--gamma', type=float, default=0.9, metavar='G',
                        help='discount factor (default: 0.9)')
    parser.add_argument('--seed', type=int, default=543, metavar='N',
                        help='random seed (default: 543)')
    parser.add_argument('--no_seeds', type=int, default=10, metavar='N',
                        help='number of seeds (default: 10)')
    parser.add_argument('--render', action='store_true',
                        help='render the environment')
    parser.add_argument('--log-interval', type=int, default=10, metavar='N',
                        help='interval between training status logs (default: 10)')
    args = parser.parse_args()
    
<<<<<<< HEAD
    main(seed=20)

    # rewards = []
    # #run main for 5 seeds
    # for seed in range(2):
    #     rewards.append(main(seed, args.no_of_episodes))
    # #plot the rewards
    # plt.plot(torch.arange(1, args.no_of_episodes+1), torch.tensor(rewards).mean(dim=0))
    # plt.title('Average rewards')
    # plt.show()
=======

    rewards = []; means = []; stds = []
    #run main for 5 seeds
    for seed in range(args.no_seeds):
        rewards.append(main(seed, args.no_of_episodes))
    
    rewards = np.asarray(rewards)

    for i in range(rewards.shape[1]):
        means.append(np.asarray(rewards[:,i]).mean())
        stds.append(np.asarray(rewards[:,i]).std())

    #plot the rewards
    plt.plot(torch.arange(1, args.no_of_episodes+1), torch.tensor(rewards).mean(dim=0))
    plt.title('Average rewards')
    plt.show()

    # import pdb; pdb.set_trace()

    X = np.arange(rewards.shape[1])
    y_upper = np.array([means[i] + np.sqrt(stds[i]) for i in range(len(means))])
    y_lower = np.array([means[i] - np.sqrt(stds[i]) for i in range(len(means))])

    plt.figure(figsize=(20,10))

    plt.plot(X, means, '-r', label='Prediction mean', c='orange', alpha=0.8)

    plt.fill_between(X, y_upper,y_lower, label='Prediction std', facecolor='orange', alpha=0.3)

    plt.xlabel("Episode")
    # plt.xticks(range(len(X)), X)
    plt.ylabel("Average reward")
    plt.legend(loc='upper left')
    plt.show()

    # import pdb; pdb.set_trace()
>>>>>>> 84f876d0
<|MERGE_RESOLUTION|>--- conflicted
+++ resolved
@@ -180,18 +180,6 @@
                         help='interval between training status logs (default: 10)')
     args = parser.parse_args()
     
-<<<<<<< HEAD
-    main(seed=20)
-
-    # rewards = []
-    # #run main for 5 seeds
-    # for seed in range(2):
-    #     rewards.append(main(seed, args.no_of_episodes))
-    # #plot the rewards
-    # plt.plot(torch.arange(1, args.no_of_episodes+1), torch.tensor(rewards).mean(dim=0))
-    # plt.title('Average rewards')
-    # plt.show()
-=======
 
     rewards = []; means = []; stds = []
     #run main for 5 seeds
@@ -227,5 +215,4 @@
     plt.legend(loc='upper left')
     plt.show()
 
-    # import pdb; pdb.set_trace()
->>>>>>> 84f876d0
+    # import pdb; pdb.set_trace()